--- conflicted
+++ resolved
@@ -26,8 +26,6 @@
 
 import static org.junit.jupiter.api.Assertions.assertEquals;
 import static org.junit.jupiter.api.Assertions.assertTrue;
-import static org.mockito.ArgumentMatchers.any;
-import static org.mockito.ArgumentMatchers.eq;
 import static org.mockito.Mockito.mock;
 import static org.mockito.Mockito.when;
 
@@ -78,7 +76,6 @@
 
   private JobPersistence jobPersistence;
   private JobCreator jobCreator;
-  private OAuthConfigSupplier oAuthConfigSupplier;
 
   static {
     final UUID workspaceId = UUID.randomUUID();
@@ -137,16 +134,7 @@
   @BeforeEach
   void setup() throws IOException {
     jobPersistence = mock(JobPersistence.class);
-<<<<<<< HEAD
-    oAuthConfigSupplier = mock(OAuthConfigSupplier.class);
-    jobCreator = new DefaultJobCreator(jobPersistence, oAuthConfigSupplier);
-    when(oAuthConfigSupplier.injectSourceOAuthParameters(any(), any(), eq(SOURCE_CONNECTION.getConfiguration())))
-        .thenReturn(SOURCE_CONNECTION.getConfiguration());
-    when(oAuthConfigSupplier.injectDestinationOAuthParameters(any(), any(), eq(DESTINATION_CONNECTION.getConfiguration())))
-        .thenReturn(DESTINATION_CONNECTION.getConfiguration());
-=======
     jobCreator = new DefaultJobCreator(jobPersistence);
->>>>>>> 340f79d3
   }
 
   @Test
