--- conflicted
+++ resolved
@@ -34,19 +34,13 @@
 import com.google.common.collect.ImmutableMap;
 import io.airbyte.commons.functional.CheckedConsumer;
 import io.airbyte.commons.json.Jsons;
-import io.airbyte.commons.resources.MoreResources;
 import io.airbyte.commons.util.AutoCloseableIterator;
-import io.airbyte.commons.util.AutoCloseableIterators;
 import io.airbyte.db.jdbc.JdbcDatabase;
 import io.airbyte.db.jdbc.JdbcUtils;
 import io.airbyte.db.jdbc.PostgresJdbcStreamingQueryConfiguration;
 import io.airbyte.integrations.base.IntegrationRunner;
 import io.airbyte.integrations.base.Source;
-<<<<<<< HEAD
-import io.airbyte.integrations.base.SshTunnel;
-=======
 import io.airbyte.integrations.base.ssh.SshWrappedSource;
->>>>>>> e63a5a36
 import io.airbyte.integrations.debezium.AirbyteDebeziumHandler;
 import io.airbyte.integrations.source.jdbc.AbstractJdbcSource;
 import io.airbyte.integrations.source.relationaldb.StateManager;
@@ -57,7 +51,6 @@
 import io.airbyte.protocol.models.AirbyteStream;
 import io.airbyte.protocol.models.CommonField;
 import io.airbyte.protocol.models.ConfiguredAirbyteCatalog;
-import io.airbyte.protocol.models.ConnectorSpecification;
 import io.airbyte.protocol.models.SyncMode;
 import java.sql.JDBCType;
 import java.sql.PreparedStatement;
@@ -81,17 +74,6 @@
   }
 
   @Override
-<<<<<<< HEAD
-  public ConnectorSpecification spec() throws Exception {
-    final ConnectorSpecification originalSpec = super.spec();
-    final ObjectNode propNode = (ObjectNode) originalSpec.getConnectionSpecification().get("properties");
-    propNode.set("tunnel_method", Jsons.deserialize(MoreResources.readResource("ssh-tunnel-spec.json")));
-    return originalSpec;
-  }
-
-  @Override
-=======
->>>>>>> e63a5a36
   public JsonNode toDatabaseConfig(final JsonNode config) {
 
     final List<String> additionalParameters = new ArrayList<>();
@@ -125,11 +107,6 @@
   }
 
   @Override
-<<<<<<< HEAD
-  public AirbyteConnectionStatus check(final JsonNode config) throws Exception {
-    return SshTunnel.sshWrap(config, () -> super.check(config));
-  }
-=======
   public AirbyteCatalog discover(final JsonNode config) throws Exception {
     final AirbyteCatalog catalog = super.discover(config);
 
@@ -142,25 +119,8 @@
 
       catalog.setStreams(streams);
     }
->>>>>>> e63a5a36
-
-  @Override
-  public AirbyteCatalog discover(final JsonNode config) throws Exception {
-    return SshTunnel.sshWrap(config, () -> {
-      final AirbyteCatalog catalog = super.discover(config);
-
-      if (isCdc(config)) {
-        final List<AirbyteStream> streams = catalog.getStreams().stream()
-            .map(PostgresSource::removeIncrementalWithoutPk)
-            .map(PostgresSource::setIncrementalToSourceDefined)
-            .map(PostgresSource::addCdcMetadataColumns)
-            .collect(toList());
-
-        catalog.setStreams(streams);
-      }
-
-      return catalog;
-    });
+
+    return catalog;
   }
 
   @Override
@@ -212,33 +172,15 @@
   @Override
   public AutoCloseableIterator<AirbyteMessage> read(final JsonNode config, final ConfiguredAirbyteCatalog catalog, final JsonNode state)
       throws Exception {
-<<<<<<< HEAD
-    final SshTunnel tunnel = SshTunnel.getInstance(config);
-
-    try {
-      // this check is used to ensure that have the pgoutput slot available so Debezium won't attempt to
-      // create it.
-      final AirbyteConnectionStatus check = super.check(config); // hack to get around double ssh problem.
-
-      if (check.getStatus().equals(AirbyteConnectionStatus.Status.FAILED)) {
-        throw new RuntimeException("Unable establish a connection: " + check.getMessage());
-      }
-      // if we fail while building the iterators, then we close the ssh tunnel. otherwise rely on the
-      // iterator to do it.
-    } catch (final Exception e) {
-      tunnel.close();
-      throw e;
-=======
     // this check is used to ensure that have the pgoutput slot available so Debezium won't attempt to
     // create it.
     final AirbyteConnectionStatus check = check(config);
 
     if (check.getStatus().equals(AirbyteConnectionStatus.Status.FAILED)) {
       throw new RuntimeException("Unable establish a connection: " + check.getMessage());
->>>>>>> e63a5a36
-    }
-
-    return AutoCloseableIterators.appendOnClose(super.read(config, catalog, state), tunnel::close);
+    }
+
+    return super.read(config, catalog, state);
   }
 
   @Override
@@ -321,11 +263,7 @@
   }
 
   public static void main(final String[] args) throws Exception {
-<<<<<<< HEAD
-    final Source source = new PostgresSource();
-=======
     final Source source = new SshWrappedSource(new PostgresSource(), List.of("host"), List.of("port"));
->>>>>>> e63a5a36
     LOGGER.info("starting source: {}", PostgresSource.class);
     new IntegrationRunner(source).run(args);
     LOGGER.info("completed source: {}", PostgresSource.class);
