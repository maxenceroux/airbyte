/*
 * MIT License
 *
 * Copyright (c) 2020 Airbyte
 *
 * Permission is hereby granted, free of charge, to any person obtaining a copy
 * of this software and associated documentation files (the "Software"), to deal
 * in the Software without restriction, including without limitation the rights
 * to use, copy, modify, merge, publish, distribute, sublicense, and/or sell
 * copies of the Software, and to permit persons to whom the Software is
 * furnished to do so, subject to the following conditions:
 *
 * The above copyright notice and this permission notice shall be included in all
 * copies or substantial portions of the Software.
 *
 * THE SOFTWARE IS PROVIDED "AS IS", WITHOUT WARRANTY OF ANY KIND, EXPRESS OR
 * IMPLIED, INCLUDING BUT NOT LIMITED TO THE WARRANTIES OF MERCHANTABILITY,
 * FITNESS FOR A PARTICULAR PURPOSE AND NONINFRINGEMENT. IN NO EVENT SHALL THE
 * AUTHORS OR COPYRIGHT HOLDERS BE LIABLE FOR ANY CLAIM, DAMAGES OR OTHER
 * LIABILITY, WHETHER IN AN ACTION OF CONTRACT, TORT OR OTHERWISE, ARISING FROM,
 * OUT OF OR IN CONNECTION WITH THE SOFTWARE OR THE USE OR OTHER DEALINGS IN THE
 * SOFTWARE.
 */

package io.airbyte.integrations.source.relationaldb;

import com.fasterxml.jackson.databind.JsonNode;
import io.airbyte.commons.util.AutoCloseableIterator;
import io.airbyte.commons.util.AutoCloseableIterators;
import io.airbyte.db.SqlDatabase;
import io.airbyte.integrations.base.Source;
import java.util.List;
import java.util.StringJoiner;
import java.util.stream.Stream;
import org.slf4j.Logger;
import org.slf4j.LoggerFactory;

/**
 * This class contains helper functions and boilerplate for implementing a source connector for a
 * relational DB source.
 *
 * @see io.airbyte.integrations.source.jdbc.AbstractJdbcSource if you are implementing a relational
 *      DB which can be accessed via JDBC driver.
 */
public abstract class AbstractRelationalDbSource<DataType, Database extends SqlDatabase> extends
    AbstractDbSource<DataType, Database> implements Source {

  private static final Logger LOGGER = LoggerFactory.getLogger(AbstractRelationalDbSource.class);

<<<<<<< HEAD
  @Override
  public AutoCloseableIterator<JsonNode> queryTableFullRefresh(Database database,
                                                               List<String> columnNames,
                                                               String schemaName,
                                                               String tableName) {
    LOGGER.info("Queueing query for table: {}", tableName);
    return queryTable(database, String.format("SELECT %s FROM %s",
        enquoteIdentifierList(columnNames),
        getFullTableName(schemaName, tableName)));
=======
  /**
   * Map a database implementation-specific configuration to json object that adheres to the database
   * config spec. See resources/spec.json.
   *
   * @param config database implementation-specific configuration.
   * @return database spec config
   */
  public abstract JsonNode toDatabaseConfig(JsonNode config);

  /**
   * Creates a database instance using the database spec config.
   *
   * @param config database spec config
   * @return database instance
   * @throws Exception might throw an error during connection to database
   */
  protected abstract Database createDatabase(JsonNode config) throws Exception;

  /**
   * Configures a list of operations that can be used to check the connection to the source.
   *
   * @return list of consumers that run queries for the check command.
   */
  public abstract List<CheckedConsumer<Database, Exception>> getCheckOperations(JsonNode config) throws Exception;

  /**
   * Map source types and Airbyte types
   *
   * @param columnType source data type
   * @return airbyte data type
   */
  protected abstract JsonSchemaPrimitive getType(DataType columnType);

  /**
   * Get list of system namespaces(schemas) in order to exclude them from the discover result list.
   *
   * @return
   */
  public abstract Set<String> getExcludedInternalNameSpaces();

  /**
   * Discover all available tables in the source database.
   *
   * @param database source database
   * @return list of the source tables
   * @throws Exception access to the database might lead to an exceptions.
   */
  protected abstract List<TableInfo<CommonField<DataType>>> discoverInternal(final Database database)
      throws Exception;

  /**
   * Discovers all available tables within a schema in the source database.
   *
   * @param database - source database
   * @param schema - source schema
   * @return list of source tables
   * @throws Exception - access to the database might lead to exceptions.
   */
  protected abstract List<TableInfo<CommonField<DataType>>> discoverInternal(final Database database, String schema)
      throws Exception;

  /**
   * Discover Primary keys for each table and @return a map of namespace.table name to their
   * associated list of primary key fields.
   *
   * @param database source database
   * @param tableInfos list of tables
   * @return map of namespace.table and primary key fields.
   */
  protected abstract Map<String, List<String>> discoverPrimaryKeys(Database database,
                                                                   List<TableInfo<CommonField<DataType>>> tableInfos);

  /**
   * Returns quote symbol of the database
   *
   * @return quote symbol
   */
  protected abstract String getQuoteString();

  @Override
  public AirbyteConnectionStatus check(final JsonNode config) throws Exception {
    try (final Database database = createDatabaseInternal(config)) {
      for (final CheckedConsumer<Database, Exception> checkOperation : getCheckOperations(config)) {
        checkOperation.accept(database);
      }

      return new AirbyteConnectionStatus().withStatus(Status.SUCCEEDED);
    } catch (final Exception e) {
      LOGGER.info("Exception while checking connection: ", e);
      return new AirbyteConnectionStatus()
          .withStatus(Status.FAILED)
          .withMessage("Could not connect with provided configuration. Error: " + e.getMessage());
    }
  }

  @Override
  public AirbyteCatalog discover(final JsonNode config) throws Exception {
    try (final Database database = createDatabaseInternal(config)) {
      final List<AirbyteStream> streams = getTables(database).stream()
          .map(tableInfo -> CatalogHelpers
              .createAirbyteStream(tableInfo.getName(), tableInfo.getNameSpace(), tableInfo.getFields())
              .withSupportedSyncModes(Lists.newArrayList(SyncMode.FULL_REFRESH, SyncMode.INCREMENTAL))
              .withSourceDefinedPrimaryKey(Types.boxToListofList(tableInfo.getPrimaryKeys())))
          .collect(Collectors.toList());
      return new AirbyteCatalog().withStreams(streams);
    }
  }

  @Override
  public AutoCloseableIterator<AirbyteMessage> read(final JsonNode config, final ConfiguredAirbyteCatalog catalog, final JsonNode state)
      throws Exception {
    final StateManager stateManager = new StateManager(
        state == null ? StateManager.emptyState() : Jsons.object(state, DbState.class),
        catalog);
    final Instant emittedAt = Instant.now();

    final Database database = createDatabaseInternal(config);

    final Map<String, TableInfo<CommonField<DataType>>> fullyQualifiedTableNameToInfo =
        discoverWithoutSystemTables(database)
            .stream()
            .collect(Collectors.toMap(t -> String.format("%s.%s", t.getNameSpace(), t.getName()), Function
                .identity()));

    final List<AutoCloseableIterator<AirbyteMessage>> incrementalIterators =
        getIncrementalIterators(database, catalog, fullyQualifiedTableNameToInfo, stateManager, emittedAt);
    final List<AutoCloseableIterator<AirbyteMessage>> fullRefreshIterators =
        getFullRefreshIterators(database, catalog, fullyQualifiedTableNameToInfo, stateManager, emittedAt);
    final List<AutoCloseableIterator<AirbyteMessage>> iteratorList = Stream
        .of(incrementalIterators, fullRefreshIterators)
        .flatMap(Collection::stream)
        .collect(Collectors.toList());

    return AutoCloseableIterators
        .appendOnClose(AutoCloseableIterators.concatWithEagerClose(iteratorList), () -> {
          LOGGER.info("Closing database connection pool.");
          Exceptions.toRuntime(database::close);
          LOGGER.info("Closed database connection pool.");
        });
  }

  public List<AutoCloseableIterator<AirbyteMessage>> getIncrementalIterators(final Database database,
                                                                             final ConfiguredAirbyteCatalog catalog,
                                                                             final Map<String, TableInfo<CommonField<DataType>>> tableNameToTable,
                                                                             final StateManager stateManager,
                                                                             final Instant emittedAt) {
    return getSelectedIterators(
        database,
        catalog,
        tableNameToTable,
        stateManager,
        emittedAt,
        configuredStream -> configuredStream.getSyncMode().equals(SyncMode.INCREMENTAL));
  }

  public List<AutoCloseableIterator<AirbyteMessage>> getFullRefreshIterators(final Database database,
                                                                             final ConfiguredAirbyteCatalog catalog,
                                                                             final Map<String, TableInfo<CommonField<DataType>>> tableNameToTable,
                                                                             final StateManager stateManager,
                                                                             final Instant emittedAt) {
    return getSelectedIterators(
        database,
        catalog,
        tableNameToTable,
        stateManager,
        emittedAt,
        configuredStream -> configuredStream.getSyncMode().equals(SyncMode.FULL_REFRESH));
  }

  protected List<AutoCloseableIterator<AirbyteMessage>> getSelectedIterators(final Database database,
                                                                             final ConfiguredAirbyteCatalog catalog,
                                                                             final Map<String, TableInfo<CommonField<DataType>>> tableNameToTable,
                                                                             final StateManager stateManager,
                                                                             final Instant emittedAt,
                                                                             final Predicate<ConfiguredAirbyteStream> selector) {
    final List<AutoCloseableIterator<AirbyteMessage>> iteratorList = new ArrayList<>();
    for (final ConfiguredAirbyteStream airbyteStream : catalog.getStreams()) {
      if (selector.test(airbyteStream)) {
        final AirbyteStream stream = airbyteStream.getStream();
        final String fullyQualifiedTableName = getFullyQualifiedTableName(stream.getNamespace(), stream.getName());
        if (!tableNameToTable.containsKey(fullyQualifiedTableName)) {
          LOGGER.info("Skipping stream {} because it is not in the source", fullyQualifiedTableName);
          continue;
        }

        final TableInfo<CommonField<DataType>> table = tableNameToTable.get(fullyQualifiedTableName);
        final AutoCloseableIterator<AirbyteMessage> tableReadIterator = createReadIterator(
            database,
            airbyteStream,
            table,
            stateManager,
            emittedAt);
        iteratorList.add(tableReadIterator);
      }
    }

    return iteratorList;
  }

  protected AutoCloseableIterator<AirbyteMessage> createReadIterator(final Database database,
                                                                     final ConfiguredAirbyteStream airbyteStream,
                                                                     final TableInfo<CommonField<DataType>> table,
                                                                     final StateManager stateManager,
                                                                     final Instant emittedAt) {
    final String streamName = airbyteStream.getStream().getName();
    final String namespace = airbyteStream.getStream().getNamespace();
    final AirbyteStreamNameNamespacePair pair = new AirbyteStreamNameNamespacePair(streamName, namespace);
    final Set<String> selectedFieldsInCatalog = CatalogHelpers.getTopLevelFieldNames(airbyteStream);
    final List<String> selectedDatabaseFields = table.getFields()
        .stream()
        .map(CommonField::getName)
        .filter(selectedFieldsInCatalog::contains)
        .collect(Collectors.toList());

    final AutoCloseableIterator<AirbyteMessage> iterator;
    if (airbyteStream.getSyncMode() == SyncMode.INCREMENTAL) {
      final String cursorField = IncrementalUtils.getCursorField(airbyteStream);
      final Optional<String> cursorOptional = stateManager.getCursor(pair);

      final AutoCloseableIterator<AirbyteMessage> airbyteMessageIterator;
      if (cursorOptional.isPresent()) {
        airbyteMessageIterator = getIncrementalStream(database, airbyteStream, selectedDatabaseFields, table, cursorOptional.get(), emittedAt);
      } else {
        // if no cursor is present then this is the first read for is the same as doing a full refresh read.
        airbyteMessageIterator = getFullRefreshStream(database, streamName, namespace, selectedDatabaseFields, table, emittedAt);
      }

      final JsonSchemaPrimitive cursorType = IncrementalUtils
          .getCursorType(airbyteStream, cursorField);

      iterator = AutoCloseableIterators.transform(autoCloseableIterator -> new StateDecoratingIterator(
          autoCloseableIterator,
          stateManager,
          pair,
          cursorField,
          cursorOptional.orElse(null),
          cursorType),
          airbyteMessageIterator);
    } else if (airbyteStream.getSyncMode() == SyncMode.FULL_REFRESH) {
      iterator = getFullRefreshStream(database, streamName, namespace, selectedDatabaseFields, table, emittedAt);
    } else if (airbyteStream.getSyncMode() == null) {
      throw new IllegalArgumentException(String.format("%s requires a source sync mode", this.getClass()));
    } else {
      throw new IllegalArgumentException(String.format("%s does not support sync mode: %s.", this.getClass(), airbyteStream.getSyncMode()));
    }

    final AtomicLong recordCount = new AtomicLong();
    return AutoCloseableIterators.transform(iterator, r -> {
      final long count = recordCount.incrementAndGet();
      if (count % 10000 == 0) {
        LOGGER.info("Reading stream {}. Records read: {}", streamName, count);
      }
      return r;
    });
  }

  protected AutoCloseableIterator<AirbyteMessage> getIncrementalStream(final Database database,
                                                                       final ConfiguredAirbyteStream airbyteStream,
                                                                       final List<String> selectedDatabaseFields,
                                                                       final TableInfo<CommonField<DataType>> table,
                                                                       final String cursor,
                                                                       final Instant emittedAt) {
    final String streamName = airbyteStream.getStream().getName();
    final String namespace = airbyteStream.getStream().getNamespace();
    final String cursorField = IncrementalUtils.getCursorField(airbyteStream);
    final DataType cursorType = table.getFields().stream()
        .filter(info -> info.getName().equals(cursorField))
        .map(CommonField::getType)
        .findFirst()
        .orElseThrow();

    Preconditions.checkState(table.getFields().stream().anyMatch(f -> f.getName().equals(cursorField)),
        String.format("Could not find cursor field %s in table %s", cursorField, table.getName()));

    final AutoCloseableIterator<JsonNode> queryIterator = queryTableIncremental(
        database,
        selectedDatabaseFields,
        table.getNameSpace(),
        table.getName(),
        cursorField,
        cursorType,
        cursor);

    return getMessageIterator(queryIterator, streamName, namespace, emittedAt.toEpochMilli());
  }

  protected AutoCloseableIterator<AirbyteMessage> getFullRefreshStream(final Database database,
                                                                       final String streamName,
                                                                       final String namespace,
                                                                       final List<String> selectedDatabaseFields,
                                                                       final TableInfo<CommonField<DataType>> table,
                                                                       final Instant emittedAt) {
    final AutoCloseableIterator<JsonNode> queryStream =
        queryTableFullRefresh(database, selectedDatabaseFields, table.getNameSpace(), table.getName());
    return getMessageIterator(queryStream, streamName, namespace, emittedAt.toEpochMilli());
  }

  protected String getFullyQualifiedTableName(final String nameSpace, final String tableName) {
    return nameSpace != null ? nameSpace + "." + tableName : tableName;
  }

  protected List<TableInfo<Field>> getTables(final Database database) throws Exception {
    final List<TableInfo<CommonField<DataType>>> tableInfos = discoverWithoutSystemTables(database);
    final Map<String, List<String>> fullyQualifiedTableNameToPrimaryKeys = discoverPrimaryKeys(database, tableInfos);

    return tableInfos.stream()
        .map(t -> {
          // some databases return multiple copies of the same record for a column (e.g. redshift) because
          // they have at least once delivery guarantees. we want to dedupe these, but first we check that the
          // records are actually the same and provide a good error message if they are not.
          assertColumnsWithSameNameAreSame(t.getNameSpace(), t.getName(), t.getFields());
          final List<Field> fields = t.getFields()
              .stream()
              .map(f -> Field.of(f.getName(), getType(f.getType())))
              .distinct()
              .collect(Collectors.toList());
          final String fullyQualifiedTableName = getFullyQualifiedTableName(t.getNameSpace(), t.getName());
          final List<String> primaryKeys = fullyQualifiedTableNameToPrimaryKeys.getOrDefault(fullyQualifiedTableName, Collections
              .emptyList());

          return TableInfo.<Field>builder().nameSpace(t.getNameSpace()).name(t.getName()).fields(fields).primaryKeys(primaryKeys)
              .build();
        })
        .collect(Collectors.toList());
  }

  protected void assertColumnsWithSameNameAreSame(final String nameSpace, final String tableName, final List<CommonField<DataType>> columns) {
    columns.stream()
        .collect(Collectors.groupingBy(CommonField<DataType>::getName))
        .values()
        .forEach(columnsWithSameName -> {
          final CommonField<DataType> comparisonColumn = columnsWithSameName.get(0);
          columnsWithSameName.forEach(column -> {
            if (!column.equals(comparisonColumn)) {
              throw new RuntimeException(
                  String.format("Found multiple columns with same name: %s in table: %s.%s but the columns are not the same. columns: %s",
                      comparisonColumn.getName(), nameSpace, tableName, columns));
            }
          });
        });
  }

  protected List<TableInfo<CommonField<DataType>>> discoverWithoutSystemTables(final Database database) throws Exception {
    final Set<String> systemNameSpaces = getExcludedInternalNameSpaces();
    final List<TableInfo<CommonField<DataType>>> discoveredTables = discoverInternal(database);
    return (systemNameSpaces == null || systemNameSpaces.isEmpty() ? discoveredTables
        : discoveredTables.stream().filter(table -> !systemNameSpaces.contains(table.getNameSpace())).collect(
            Collectors.toList()));
>>>>>>> 0b658224
  }

  protected String getIdentifierWithQuoting(final String identifier) {
    return getQuoteString() + identifier + getQuoteString();
  }

  protected String enquoteIdentifierList(final List<String> identifiers) {
    final StringJoiner joiner = new StringJoiner(",");
    for (final String identifier : identifiers) {
      joiner.add(getIdentifierWithQuoting(identifier));
    }
    return joiner.toString();
  }

  protected String getFullTableName(final String nameSpace, final String tableName) {
    return (nameSpace == null || nameSpace.isEmpty() ? getIdentifierWithQuoting(tableName)
        : getIdentifierWithQuoting(nameSpace) + "." + getIdentifierWithQuoting(tableName));
  }

<<<<<<< HEAD
  protected AutoCloseableIterator<JsonNode> queryTable(Database database, String sqlQuery) {
=======
  public AutoCloseableIterator<AirbyteMessage> getMessageIterator(final AutoCloseableIterator<JsonNode> recordIterator,
                                                                  final String streamName,
                                                                  final String namespace,
                                                                  final long emittedAt) {
    return AutoCloseableIterators.transform(recordIterator, r -> new AirbyteMessage()
        .withType(Type.RECORD)
        .withRecord(new AirbyteRecordMessage()
            .withStream(streamName)
            .withNamespace(namespace)
            .withEmittedAt(emittedAt)
            .withData(r)));
  }

  protected AutoCloseableIterator<JsonNode> queryTable(final Database database, final String sqlQuery) {
>>>>>>> 0b658224
    return AutoCloseableIterators.lazyIterator(() -> {
      try {
        final Stream<JsonNode> stream = database.query(sqlQuery);
        return AutoCloseableIterators.fromStream(stream);
      } catch (final Exception e) {
        throw new RuntimeException(e);
      }
    });
  }

<<<<<<< HEAD
=======
  public AutoCloseableIterator<JsonNode> queryTableFullRefresh(final Database database,
                                                               final List<String> columnNames,
                                                               final String schemaName,
                                                               final String tableName) {
    LOGGER.info("Queueing query for table: {}", tableName);
    return queryTable(database, String.format("SELECT %s FROM %s",
        enquoteIdentifierList(columnNames),
        getFullTableName(schemaName, tableName)));
  }

  /**
   * Read incremental data from a table. Incremental read should returns only records where cursor
   * column value is bigger than cursor.
   *
   * @param database source database
   * @param columnNames interested column names
   * @param schemaName table namespace
   * @param tableName target table
   * @param cursorField cursor field name
   * @param cursorFieldType cursor field type
   * @param cursor cursor value
   * @return iterator with read data
   */
  public abstract AutoCloseableIterator<JsonNode> queryTableIncremental(Database database,
                                                                        List<String> columnNames,
                                                                        String schemaName,
                                                                        String tableName,
                                                                        String cursorField,
                                                                        DataType cursorFieldType,
                                                                        String cursor);

  private Database createDatabaseInternal(final JsonNode sourceConfig) throws Exception {
    final Database database = createDatabase(sourceConfig);
    database.setSourceConfig(sourceConfig);
    database.setDatabaseConfig(toDatabaseConfig(sourceConfig));
    return database;
  }

>>>>>>> 0b658224
}<|MERGE_RESOLUTION|>--- conflicted
+++ resolved
@@ -47,366 +47,15 @@
 
   private static final Logger LOGGER = LoggerFactory.getLogger(AbstractRelationalDbSource.class);
 
-<<<<<<< HEAD
   @Override
-  public AutoCloseableIterator<JsonNode> queryTableFullRefresh(Database database,
-                                                               List<String> columnNames,
-                                                               String schemaName,
-                                                               String tableName) {
+  public AutoCloseableIterator<JsonNode> queryTableFullRefresh(final Database database,
+      final List<String> columnNames,
+      final String schemaName,
+      final String tableName) {
     LOGGER.info("Queueing query for table: {}", tableName);
     return queryTable(database, String.format("SELECT %s FROM %s",
         enquoteIdentifierList(columnNames),
         getFullTableName(schemaName, tableName)));
-=======
-  /**
-   * Map a database implementation-specific configuration to json object that adheres to the database
-   * config spec. See resources/spec.json.
-   *
-   * @param config database implementation-specific configuration.
-   * @return database spec config
-   */
-  public abstract JsonNode toDatabaseConfig(JsonNode config);
-
-  /**
-   * Creates a database instance using the database spec config.
-   *
-   * @param config database spec config
-   * @return database instance
-   * @throws Exception might throw an error during connection to database
-   */
-  protected abstract Database createDatabase(JsonNode config) throws Exception;
-
-  /**
-   * Configures a list of operations that can be used to check the connection to the source.
-   *
-   * @return list of consumers that run queries for the check command.
-   */
-  public abstract List<CheckedConsumer<Database, Exception>> getCheckOperations(JsonNode config) throws Exception;
-
-  /**
-   * Map source types and Airbyte types
-   *
-   * @param columnType source data type
-   * @return airbyte data type
-   */
-  protected abstract JsonSchemaPrimitive getType(DataType columnType);
-
-  /**
-   * Get list of system namespaces(schemas) in order to exclude them from the discover result list.
-   *
-   * @return
-   */
-  public abstract Set<String> getExcludedInternalNameSpaces();
-
-  /**
-   * Discover all available tables in the source database.
-   *
-   * @param database source database
-   * @return list of the source tables
-   * @throws Exception access to the database might lead to an exceptions.
-   */
-  protected abstract List<TableInfo<CommonField<DataType>>> discoverInternal(final Database database)
-      throws Exception;
-
-  /**
-   * Discovers all available tables within a schema in the source database.
-   *
-   * @param database - source database
-   * @param schema - source schema
-   * @return list of source tables
-   * @throws Exception - access to the database might lead to exceptions.
-   */
-  protected abstract List<TableInfo<CommonField<DataType>>> discoverInternal(final Database database, String schema)
-      throws Exception;
-
-  /**
-   * Discover Primary keys for each table and @return a map of namespace.table name to their
-   * associated list of primary key fields.
-   *
-   * @param database source database
-   * @param tableInfos list of tables
-   * @return map of namespace.table and primary key fields.
-   */
-  protected abstract Map<String, List<String>> discoverPrimaryKeys(Database database,
-                                                                   List<TableInfo<CommonField<DataType>>> tableInfos);
-
-  /**
-   * Returns quote symbol of the database
-   *
-   * @return quote symbol
-   */
-  protected abstract String getQuoteString();
-
-  @Override
-  public AirbyteConnectionStatus check(final JsonNode config) throws Exception {
-    try (final Database database = createDatabaseInternal(config)) {
-      for (final CheckedConsumer<Database, Exception> checkOperation : getCheckOperations(config)) {
-        checkOperation.accept(database);
-      }
-
-      return new AirbyteConnectionStatus().withStatus(Status.SUCCEEDED);
-    } catch (final Exception e) {
-      LOGGER.info("Exception while checking connection: ", e);
-      return new AirbyteConnectionStatus()
-          .withStatus(Status.FAILED)
-          .withMessage("Could not connect with provided configuration. Error: " + e.getMessage());
-    }
-  }
-
-  @Override
-  public AirbyteCatalog discover(final JsonNode config) throws Exception {
-    try (final Database database = createDatabaseInternal(config)) {
-      final List<AirbyteStream> streams = getTables(database).stream()
-          .map(tableInfo -> CatalogHelpers
-              .createAirbyteStream(tableInfo.getName(), tableInfo.getNameSpace(), tableInfo.getFields())
-              .withSupportedSyncModes(Lists.newArrayList(SyncMode.FULL_REFRESH, SyncMode.INCREMENTAL))
-              .withSourceDefinedPrimaryKey(Types.boxToListofList(tableInfo.getPrimaryKeys())))
-          .collect(Collectors.toList());
-      return new AirbyteCatalog().withStreams(streams);
-    }
-  }
-
-  @Override
-  public AutoCloseableIterator<AirbyteMessage> read(final JsonNode config, final ConfiguredAirbyteCatalog catalog, final JsonNode state)
-      throws Exception {
-    final StateManager stateManager = new StateManager(
-        state == null ? StateManager.emptyState() : Jsons.object(state, DbState.class),
-        catalog);
-    final Instant emittedAt = Instant.now();
-
-    final Database database = createDatabaseInternal(config);
-
-    final Map<String, TableInfo<CommonField<DataType>>> fullyQualifiedTableNameToInfo =
-        discoverWithoutSystemTables(database)
-            .stream()
-            .collect(Collectors.toMap(t -> String.format("%s.%s", t.getNameSpace(), t.getName()), Function
-                .identity()));
-
-    final List<AutoCloseableIterator<AirbyteMessage>> incrementalIterators =
-        getIncrementalIterators(database, catalog, fullyQualifiedTableNameToInfo, stateManager, emittedAt);
-    final List<AutoCloseableIterator<AirbyteMessage>> fullRefreshIterators =
-        getFullRefreshIterators(database, catalog, fullyQualifiedTableNameToInfo, stateManager, emittedAt);
-    final List<AutoCloseableIterator<AirbyteMessage>> iteratorList = Stream
-        .of(incrementalIterators, fullRefreshIterators)
-        .flatMap(Collection::stream)
-        .collect(Collectors.toList());
-
-    return AutoCloseableIterators
-        .appendOnClose(AutoCloseableIterators.concatWithEagerClose(iteratorList), () -> {
-          LOGGER.info("Closing database connection pool.");
-          Exceptions.toRuntime(database::close);
-          LOGGER.info("Closed database connection pool.");
-        });
-  }
-
-  public List<AutoCloseableIterator<AirbyteMessage>> getIncrementalIterators(final Database database,
-                                                                             final ConfiguredAirbyteCatalog catalog,
-                                                                             final Map<String, TableInfo<CommonField<DataType>>> tableNameToTable,
-                                                                             final StateManager stateManager,
-                                                                             final Instant emittedAt) {
-    return getSelectedIterators(
-        database,
-        catalog,
-        tableNameToTable,
-        stateManager,
-        emittedAt,
-        configuredStream -> configuredStream.getSyncMode().equals(SyncMode.INCREMENTAL));
-  }
-
-  public List<AutoCloseableIterator<AirbyteMessage>> getFullRefreshIterators(final Database database,
-                                                                             final ConfiguredAirbyteCatalog catalog,
-                                                                             final Map<String, TableInfo<CommonField<DataType>>> tableNameToTable,
-                                                                             final StateManager stateManager,
-                                                                             final Instant emittedAt) {
-    return getSelectedIterators(
-        database,
-        catalog,
-        tableNameToTable,
-        stateManager,
-        emittedAt,
-        configuredStream -> configuredStream.getSyncMode().equals(SyncMode.FULL_REFRESH));
-  }
-
-  protected List<AutoCloseableIterator<AirbyteMessage>> getSelectedIterators(final Database database,
-                                                                             final ConfiguredAirbyteCatalog catalog,
-                                                                             final Map<String, TableInfo<CommonField<DataType>>> tableNameToTable,
-                                                                             final StateManager stateManager,
-                                                                             final Instant emittedAt,
-                                                                             final Predicate<ConfiguredAirbyteStream> selector) {
-    final List<AutoCloseableIterator<AirbyteMessage>> iteratorList = new ArrayList<>();
-    for (final ConfiguredAirbyteStream airbyteStream : catalog.getStreams()) {
-      if (selector.test(airbyteStream)) {
-        final AirbyteStream stream = airbyteStream.getStream();
-        final String fullyQualifiedTableName = getFullyQualifiedTableName(stream.getNamespace(), stream.getName());
-        if (!tableNameToTable.containsKey(fullyQualifiedTableName)) {
-          LOGGER.info("Skipping stream {} because it is not in the source", fullyQualifiedTableName);
-          continue;
-        }
-
-        final TableInfo<CommonField<DataType>> table = tableNameToTable.get(fullyQualifiedTableName);
-        final AutoCloseableIterator<AirbyteMessage> tableReadIterator = createReadIterator(
-            database,
-            airbyteStream,
-            table,
-            stateManager,
-            emittedAt);
-        iteratorList.add(tableReadIterator);
-      }
-    }
-
-    return iteratorList;
-  }
-
-  protected AutoCloseableIterator<AirbyteMessage> createReadIterator(final Database database,
-                                                                     final ConfiguredAirbyteStream airbyteStream,
-                                                                     final TableInfo<CommonField<DataType>> table,
-                                                                     final StateManager stateManager,
-                                                                     final Instant emittedAt) {
-    final String streamName = airbyteStream.getStream().getName();
-    final String namespace = airbyteStream.getStream().getNamespace();
-    final AirbyteStreamNameNamespacePair pair = new AirbyteStreamNameNamespacePair(streamName, namespace);
-    final Set<String> selectedFieldsInCatalog = CatalogHelpers.getTopLevelFieldNames(airbyteStream);
-    final List<String> selectedDatabaseFields = table.getFields()
-        .stream()
-        .map(CommonField::getName)
-        .filter(selectedFieldsInCatalog::contains)
-        .collect(Collectors.toList());
-
-    final AutoCloseableIterator<AirbyteMessage> iterator;
-    if (airbyteStream.getSyncMode() == SyncMode.INCREMENTAL) {
-      final String cursorField = IncrementalUtils.getCursorField(airbyteStream);
-      final Optional<String> cursorOptional = stateManager.getCursor(pair);
-
-      final AutoCloseableIterator<AirbyteMessage> airbyteMessageIterator;
-      if (cursorOptional.isPresent()) {
-        airbyteMessageIterator = getIncrementalStream(database, airbyteStream, selectedDatabaseFields, table, cursorOptional.get(), emittedAt);
-      } else {
-        // if no cursor is present then this is the first read for is the same as doing a full refresh read.
-        airbyteMessageIterator = getFullRefreshStream(database, streamName, namespace, selectedDatabaseFields, table, emittedAt);
-      }
-
-      final JsonSchemaPrimitive cursorType = IncrementalUtils
-          .getCursorType(airbyteStream, cursorField);
-
-      iterator = AutoCloseableIterators.transform(autoCloseableIterator -> new StateDecoratingIterator(
-          autoCloseableIterator,
-          stateManager,
-          pair,
-          cursorField,
-          cursorOptional.orElse(null),
-          cursorType),
-          airbyteMessageIterator);
-    } else if (airbyteStream.getSyncMode() == SyncMode.FULL_REFRESH) {
-      iterator = getFullRefreshStream(database, streamName, namespace, selectedDatabaseFields, table, emittedAt);
-    } else if (airbyteStream.getSyncMode() == null) {
-      throw new IllegalArgumentException(String.format("%s requires a source sync mode", this.getClass()));
-    } else {
-      throw new IllegalArgumentException(String.format("%s does not support sync mode: %s.", this.getClass(), airbyteStream.getSyncMode()));
-    }
-
-    final AtomicLong recordCount = new AtomicLong();
-    return AutoCloseableIterators.transform(iterator, r -> {
-      final long count = recordCount.incrementAndGet();
-      if (count % 10000 == 0) {
-        LOGGER.info("Reading stream {}. Records read: {}", streamName, count);
-      }
-      return r;
-    });
-  }
-
-  protected AutoCloseableIterator<AirbyteMessage> getIncrementalStream(final Database database,
-                                                                       final ConfiguredAirbyteStream airbyteStream,
-                                                                       final List<String> selectedDatabaseFields,
-                                                                       final TableInfo<CommonField<DataType>> table,
-                                                                       final String cursor,
-                                                                       final Instant emittedAt) {
-    final String streamName = airbyteStream.getStream().getName();
-    final String namespace = airbyteStream.getStream().getNamespace();
-    final String cursorField = IncrementalUtils.getCursorField(airbyteStream);
-    final DataType cursorType = table.getFields().stream()
-        .filter(info -> info.getName().equals(cursorField))
-        .map(CommonField::getType)
-        .findFirst()
-        .orElseThrow();
-
-    Preconditions.checkState(table.getFields().stream().anyMatch(f -> f.getName().equals(cursorField)),
-        String.format("Could not find cursor field %s in table %s", cursorField, table.getName()));
-
-    final AutoCloseableIterator<JsonNode> queryIterator = queryTableIncremental(
-        database,
-        selectedDatabaseFields,
-        table.getNameSpace(),
-        table.getName(),
-        cursorField,
-        cursorType,
-        cursor);
-
-    return getMessageIterator(queryIterator, streamName, namespace, emittedAt.toEpochMilli());
-  }
-
-  protected AutoCloseableIterator<AirbyteMessage> getFullRefreshStream(final Database database,
-                                                                       final String streamName,
-                                                                       final String namespace,
-                                                                       final List<String> selectedDatabaseFields,
-                                                                       final TableInfo<CommonField<DataType>> table,
-                                                                       final Instant emittedAt) {
-    final AutoCloseableIterator<JsonNode> queryStream =
-        queryTableFullRefresh(database, selectedDatabaseFields, table.getNameSpace(), table.getName());
-    return getMessageIterator(queryStream, streamName, namespace, emittedAt.toEpochMilli());
-  }
-
-  protected String getFullyQualifiedTableName(final String nameSpace, final String tableName) {
-    return nameSpace != null ? nameSpace + "." + tableName : tableName;
-  }
-
-  protected List<TableInfo<Field>> getTables(final Database database) throws Exception {
-    final List<TableInfo<CommonField<DataType>>> tableInfos = discoverWithoutSystemTables(database);
-    final Map<String, List<String>> fullyQualifiedTableNameToPrimaryKeys = discoverPrimaryKeys(database, tableInfos);
-
-    return tableInfos.stream()
-        .map(t -> {
-          // some databases return multiple copies of the same record for a column (e.g. redshift) because
-          // they have at least once delivery guarantees. we want to dedupe these, but first we check that the
-          // records are actually the same and provide a good error message if they are not.
-          assertColumnsWithSameNameAreSame(t.getNameSpace(), t.getName(), t.getFields());
-          final List<Field> fields = t.getFields()
-              .stream()
-              .map(f -> Field.of(f.getName(), getType(f.getType())))
-              .distinct()
-              .collect(Collectors.toList());
-          final String fullyQualifiedTableName = getFullyQualifiedTableName(t.getNameSpace(), t.getName());
-          final List<String> primaryKeys = fullyQualifiedTableNameToPrimaryKeys.getOrDefault(fullyQualifiedTableName, Collections
-              .emptyList());
-
-          return TableInfo.<Field>builder().nameSpace(t.getNameSpace()).name(t.getName()).fields(fields).primaryKeys(primaryKeys)
-              .build();
-        })
-        .collect(Collectors.toList());
-  }
-
-  protected void assertColumnsWithSameNameAreSame(final String nameSpace, final String tableName, final List<CommonField<DataType>> columns) {
-    columns.stream()
-        .collect(Collectors.groupingBy(CommonField<DataType>::getName))
-        .values()
-        .forEach(columnsWithSameName -> {
-          final CommonField<DataType> comparisonColumn = columnsWithSameName.get(0);
-          columnsWithSameName.forEach(column -> {
-            if (!column.equals(comparisonColumn)) {
-              throw new RuntimeException(
-                  String.format("Found multiple columns with same name: %s in table: %s.%s but the columns are not the same. columns: %s",
-                      comparisonColumn.getName(), nameSpace, tableName, columns));
-            }
-          });
-        });
-  }
-
-  protected List<TableInfo<CommonField<DataType>>> discoverWithoutSystemTables(final Database database) throws Exception {
-    final Set<String> systemNameSpaces = getExcludedInternalNameSpaces();
-    final List<TableInfo<CommonField<DataType>>> discoveredTables = discoverInternal(database);
-    return (systemNameSpaces == null || systemNameSpaces.isEmpty() ? discoveredTables
-        : discoveredTables.stream().filter(table -> !systemNameSpaces.contains(table.getNameSpace())).collect(
-            Collectors.toList()));
->>>>>>> 0b658224
   }
 
   protected String getIdentifierWithQuoting(final String identifier) {
@@ -426,24 +75,7 @@
         : getIdentifierWithQuoting(nameSpace) + "." + getIdentifierWithQuoting(tableName));
   }
 
-<<<<<<< HEAD
-  protected AutoCloseableIterator<JsonNode> queryTable(Database database, String sqlQuery) {
-=======
-  public AutoCloseableIterator<AirbyteMessage> getMessageIterator(final AutoCloseableIterator<JsonNode> recordIterator,
-                                                                  final String streamName,
-                                                                  final String namespace,
-                                                                  final long emittedAt) {
-    return AutoCloseableIterators.transform(recordIterator, r -> new AirbyteMessage()
-        .withType(Type.RECORD)
-        .withRecord(new AirbyteRecordMessage()
-            .withStream(streamName)
-            .withNamespace(namespace)
-            .withEmittedAt(emittedAt)
-            .withData(r)));
-  }
-
   protected AutoCloseableIterator<JsonNode> queryTable(final Database database, final String sqlQuery) {
->>>>>>> 0b658224
     return AutoCloseableIterators.lazyIterator(() -> {
       try {
         final Stream<JsonNode> stream = database.query(sqlQuery);
@@ -454,45 +86,4 @@
     });
   }
 
-<<<<<<< HEAD
-=======
-  public AutoCloseableIterator<JsonNode> queryTableFullRefresh(final Database database,
-                                                               final List<String> columnNames,
-                                                               final String schemaName,
-                                                               final String tableName) {
-    LOGGER.info("Queueing query for table: {}", tableName);
-    return queryTable(database, String.format("SELECT %s FROM %s",
-        enquoteIdentifierList(columnNames),
-        getFullTableName(schemaName, tableName)));
-  }
-
-  /**
-   * Read incremental data from a table. Incremental read should returns only records where cursor
-   * column value is bigger than cursor.
-   *
-   * @param database source database
-   * @param columnNames interested column names
-   * @param schemaName table namespace
-   * @param tableName target table
-   * @param cursorField cursor field name
-   * @param cursorFieldType cursor field type
-   * @param cursor cursor value
-   * @return iterator with read data
-   */
-  public abstract AutoCloseableIterator<JsonNode> queryTableIncremental(Database database,
-                                                                        List<String> columnNames,
-                                                                        String schemaName,
-                                                                        String tableName,
-                                                                        String cursorField,
-                                                                        DataType cursorFieldType,
-                                                                        String cursor);
-
-  private Database createDatabaseInternal(final JsonNode sourceConfig) throws Exception {
-    final Database database = createDatabase(sourceConfig);
-    database.setSourceConfig(sourceConfig);
-    database.setDatabaseConfig(toDatabaseConfig(sourceConfig));
-    return database;
-  }
-
->>>>>>> 0b658224
 }