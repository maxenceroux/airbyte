--- conflicted
+++ resolved
@@ -36,70 +36,53 @@
         "json_schema": {},
         "supported_sync_modes": ["full_refresh"]
       },
-<<<<<<< HEAD
-      "sync_mode": "incremental",
-      "destination_sync_mode": "append",
-      "cursor_field": ["createdTime"]
+      "sync_mode": "full_refresh",
+      "destination_sync_mode": "overwrite"
     },
     {
       "stream": {
         "name": "GET_AMAZON_FULFILLED_SHIPMENTS_DATA_GENERAL",
         "json_schema": {},
-        "supported_sync_modes": ["full_refresh", "incremental"],
-        "source_defined_cursor": true,
-        "default_cursor_field": ["createdTime"]
+        "supported_sync_modes": ["full_refresh"]
       },
-      "sync_mode": "incremental",
-      "destination_sync_mode": "append",
-      "cursor_field": ["createdTime"]
+      "sync_mode": "full_refresh",
+      "destination_sync_mode": "overwrite"
     },
     {
       "stream": {
         "name": "GET_FLAT_FILE_OPEN_LISTINGS_DATA",
         "json_schema": {},
-        "supported_sync_modes": ["full_refresh", "incremental"],
-        "source_defined_cursor": true,
-        "default_cursor_field": ["createdTime"]
+        "supported_sync_modes": ["full_refresh"]
       },
-      "sync_mode": "incremental",
-      "destination_sync_mode": "append",
-      "cursor_field": ["createdTime"]
+      "sync_mode": "full_refresh",
+      "destination_sync_mode": "overwrite"
     },
     {
       "stream": {
         "name": "GET_FBA_FULFILLMENT_REMOVAL_ORDER_DETAIL_DATA",
         "json_schema": {},
-        "supported_sync_modes": ["full_refresh", "incremental"],
-        "source_defined_cursor": true,
-        "default_cursor_field": ["createdTime"]
+        "supported_sync_modes": ["full_refresh"]
       },
-      "sync_mode": "incremental",
-      "destination_sync_mode": "append",
-      "cursor_field": ["createdTime"]
+      "sync_mode": "full_refresh",
+      "destination_sync_mode": "overwrite"
     },
     {
       "stream": {
         "name": "GET_FBA_FULFILLMENT_REMOVAL_SHIPMENT_DETAIL_DATA",
         "json_schema": {},
-        "supported_sync_modes": ["full_refresh", "incremental"],
-        "source_defined_cursor": true,
-        "default_cursor_field": ["createdTime"]
+        "supported_sync_modes": ["full_refresh"]
       },
-      "sync_mode": "incremental",
-      "destination_sync_mode": "append",
-      "cursor_field": ["createdTime"]
+      "sync_mode": "full_refresh",
+      "destination_sync_mode": "overwrite"
     },
     {
       "stream": {
         "name": "GET_VENDOR_INVENTORY_HEALTH_REPORT",
         "json_schema": {},
-        "supported_sync_modes": ["full_refresh", "incremental"],
-        "source_defined_cursor": true,
-        "default_cursor_field": ["createdTime"]
+        "supported_sync_modes": ["full_refresh"]
       },
-      "sync_mode": "incremental",
-      "destination_sync_mode": "append",
-      "cursor_field": ["createdTime"]
+      "sync_mode": "full_refresh",
+      "destination_sync_mode": "overwrite"
     },
     {
       "stream": {
@@ -107,8 +90,6 @@
         "json_schema": {},
         "supported_sync_modes": ["full_refresh"]
       },
-=======
->>>>>>> 2961a08c
       "sync_mode": "full_refresh",
       "destination_sync_mode": "overwrite"
     }
