apiVersion: kustomize.config.k8s.io/v1beta1
kind: Kustomization

namespace: default

bases:
  - ../../resources

images:
  - name: airbyte/db
    newTag: 0.29.15-alpha
  - name: airbyte/scheduler
    newTag: 0.29.15-alpha
  - name: airbyte/server
    newTag: 0.29.15-alpha
  - name: airbyte/webapp
<<<<<<< HEAD
    newTag: 0.29.13-alpha
  - name: airbyte/worker
    newTag: 0.29.13-alpha
=======
    newTag: 0.29.15-alpha
>>>>>>> 589d535a
  - name: temporalio/auto-setup
    newTag: 1.7.0

configMapGenerator:
  - name: airbyte-env
    envs:
      - .env<|MERGE_RESOLUTION|>--- conflicted
+++ resolved
@@ -14,13 +14,9 @@
   - name: airbyte/server
     newTag: 0.29.15-alpha
   - name: airbyte/webapp
-<<<<<<< HEAD
-    newTag: 0.29.13-alpha
+    newTag: 0.29.15-alpha
   - name: airbyte/worker
-    newTag: 0.29.13-alpha
-=======
     newTag: 0.29.15-alpha
->>>>>>> 589d535a
   - name: temporalio/auto-setup
     newTag: 1.7.0
 
