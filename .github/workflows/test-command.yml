name: integration-test
on:
  workflow_dispatch:
    inputs:
      connector:
        description: "Airbyte Connector"
        required: true
      repo:
        description: "Repo to check out code from. Defaults to the main airbyte repo. Set this when building connectors from forked repos."
        required: false
        default: "airbytehq/airbyte"
      comment-id:
        description: "The comment-id of the slash command. Used to update the comment with the status."
        required: false

jobs:
  start-test-runner:
    name: Start Build EC2 Runner
    timeout-minutes: 10
    runs-on: ubuntu-latest
    outputs:
      label: ${{ steps.start-ec2-runner.outputs.label }}
      ec2-instance-id: ${{ steps.start-ec2-runner.outputs.ec2-instance-id }}
    steps:
      - name: Configure AWS credentials
        uses: aws-actions/configure-aws-credentials@v1
        with:
          aws-access-key-id: ${{ secrets.SELF_RUNNER_AWS_ACCESS_KEY_ID }}
          aws-secret-access-key: ${{ secrets.SELF_RUNNER_AWS_SECRET_ACCESS_KEY }}
          aws-region: us-east-2
      - name: Start EC2 Runner
        id: start-ec2-runner
        uses: machulav/ec2-github-runner@v2
        with:
          mode: start
          github-token: ${{ secrets.SELF_RUNNER_GITHUB_ACCESS_TOKEN }}
          ec2-image-id: ami-0d648081937c75a73
          ec2-instance-type: c5.2xlarge
          subnet-id: subnet-0469a9e68a379c1d3
          security-group-id: sg-0793f3c9413f21970
  integration-test:
    timeout-minutes: 240
    needs: start-test-runner
    runs-on: ${{ needs.start-test-runner.outputs.label }}
    environment: more-secrets
    steps:
      - name: Search for valid connector name format
        id: regex
        uses: AsasInnab/regex-action@v1
        with:
          regex_pattern: "^((connectors|bases)/)?[a-zA-Z0-9-_]+$"
          regex_flags: "i" # required to be set for this plugin
          search_string: ${{ github.event.inputs.connector }}
      - name: Validate input workflow format
        if: steps.regex.outputs.first_match != github.event.inputs.connector
        run: echo "The connector provided has an invalid format!" && exit 1
      - name: Link comment to workflow run
        if: github.event.inputs.comment-id
        uses: peter-evans/create-or-update-comment@v1
        with:
          comment-id: ${{ github.event.inputs.comment-id }}
          body: |
            > :clock2: ${{github.event.inputs.connector}} https://github.com/${{github.repository}}/actions/runs/${{github.run_id}}
      - name: Checkout Airbyte
        uses: actions/checkout@v2
        with:
          repository: ${{ github.event.inputs.repo }}
      # Beside PyEnv, this does not set any runtimes up because it uses an AMI image that has everything pre-installed. See https://github.com/airbytehq/airbyte/issues/4559/
      - name: Install Pyenv
        run: python3 -m pip install virtualenv==16.7.9 --user
      - name: Write Integration Test Credentials
        run: ./tools/bin/ci_credentials.sh
        env:
          AMAZON_SELLER_PARTNER_TEST_CREDS: ${{ secrets.AMAZON_SELLER_PARTNER_TEST_CREDS }}
          AMAZON_ADS_TEST_CREDS: ${{ secrets.AMAZON_ADS_TEST_CREDS }}
          AMPLITUDE_INTEGRATION_TEST_CREDS: ${{ secrets.AMPLITUDE_INTEGRATION_TEST_CREDS }}
          ADWORDS_INTEGRATION_TEST_CREDS: ${{ secrets.ADWORDS_INTEGRATION_TEST_CREDS }}
          AWS_S3_INTEGRATION_TEST_CREDS: ${{ secrets.AWS_S3_INTEGRATION_TEST_CREDS }}
          AWS_ORACLE_INTEGRATION_TEST_CREDS: ${{ secrets.AWS_ORACLE_INTEGRATION_TEST_CREDS }}
          SOURCE_AWS_CLOUDTRAIL_CREDS: ${{ secrets.SOURCE_AWS_CLOUDTRAIL_CREDS }}
          AWS_REDSHIFT_INTEGRATION_TEST_CREDS: ${{ secrets.AWS_REDSHIFT_INTEGRATION_TEST_CREDS }}
          AZURE_STORAGE_INTEGRATION_TEST_CREDS: ${{ secrets.AZURE_STORAGE_INTEGRATION_TEST_CREDS }}
          BIGQUERY_INTEGRATION_TEST_CREDS: ${{ secrets.BIGQUERY_INTEGRATION_TEST_CREDS }}
          SOURCE_BING_ADS_CREDS: ${{ secrets.SOURCE_BING_ADS_CREDS }}
          BIGQUERY_TEST_CREDS: ${{ secrets.BIGQUERY_TEST_CREDS }}
          BRAINTREE_TEST_CREDS: ${{ secrets.BRAINTREE_TEST_CREDS }}
          CART_TEST_CREDS: ${{ secrets.CART_TEST_CREDS }}
          CHARGEBEE_INTEGRATION_TEST_CREDS: ${{ secrets.CHARGEBEE_INTEGRATION_TEST_CREDS }}
          DESTINATION_PUBSUB_TEST_CREDS: ${{ secrets.DESTINATION_PUBSUB_TEST_CREDS }}
          DESTINATION_KEEN_TEST_CREDS: ${{ secrets.DESTINATION_KEEN_TEST_CREDS }}
          DESTINATION_KVDB_TEST_CREDS: ${{ secrets.DESTINATION_KVDB_TEST_CREDS }}
          DRIFT_INTEGRATION_TEST_CREDS: ${{ secrets.DRIFT_INTEGRATION_TEST_CREDS }}
          SOURCE_DIXA_TEST_CREDS: ${{ secrets.SOURCE_DIXA_TEST_CREDS }}
          EXCHANGE_RATES_TEST_CREDS: ${{ secrets.EXCHANGE_RATES_TEST_CREDS }}
          FACEBOOK_MARKETING_TEST_INTEGRATION_CREDS: ${{ secrets.FACEBOOK_MARKETING_TEST_INTEGRATION_CREDS }}
          FACEBOOK_MARKETING_API_TEST_INTEGRATION_CREDS: ${{ secrets.FACEBOOK_MARKETING_API_TEST_INTEGRATION_CREDS }}
          FRESHDESK_TEST_CREDS: ${{ secrets.FRESHDESK_TEST_CREDS }}
          GITLAB_INTEGRATION_TEST_CREDS: ${{ secrets.GITLAB_INTEGRATION_TEST_CREDS }}
          GH_NATIVE_INTEGRATION_TEST_CREDS: ${{ secrets.GH_NATIVE_INTEGRATION_TEST_CREDS }}
          GOOGLE_ADS_TEST_CREDS: ${{ secrets.GOOGLE_ADS_TEST_CREDS }}
          GOOGLE_ANALYTICS_V4_TEST_CREDS: ${{ secrets.GOOGLE_ANALYTICS_V4_TEST_CREDS }}
          GOOGLE_ANALYTICS_TEST_CREDS: ${{ secrets.GOOGLE_ANALYTICS_TEST_CREDS }}
          GOOGLE_ANALYTICS_TEST_TRACKING_ID: ${{ secrets.GOOGLE_ANALYTICS_TEST_TRACKING_ID }}
          GOOGLE_CLOUD_STORAGE_TEST_CREDS: ${{ secrets.GOOGLE_CLOUD_STORAGE_TEST_CREDS }}
          GOOGLE_DIRECTORY_TEST_CREDS: ${{ secrets.GOOGLE_DIRECTORY_TEST_CREDS }}
          GOOGLE_SEARCH_CONSOLE_TEST_CREDS: ${{ secrets.GOOGLE_SEARCH_CONSOLE_TEST_CREDS }}
          GOOGLE_SHEETS_TESTS_CREDS: ${{ secrets.GOOGLE_SHEETS_TESTS_CREDS }}
          GOOGLE_WORKSPACE_ADMIN_REPORTS_TEST_CREDS: ${{ secrets.GOOGLE_WORKSPACE_ADMIN_REPORTS_TEST_CREDS }}
          GREENHOUSE_TEST_CREDS: ${{ secrets.GREENHOUSE_TEST_CREDS }}
          HARVEST_INTEGRATION_TESTS_CREDS: ${{ secrets.HARVEST_INTEGRATION_TESTS_CREDS }}
          HUBSPOT_INTEGRATION_TESTS_CREDS: ${{ secrets.HUBSPOT_INTEGRATION_TESTS_CREDS }}
          INSTAGRAM_INTEGRATION_TESTS_CREDS: ${{ secrets.INSTAGRAM_INTEGRATION_TESTS_CREDS }}
          INTERCOM_INTEGRATION_TEST_CREDS: ${{ secrets.INTERCOM_INTEGRATION_TEST_CREDS }}
          ITERABLE_INTEGRATION_TEST_CREDS: ${{ secrets.ITERABLE_INTEGRATION_TEST_CREDS }}
          JIRA_INTEGRATION_TEST_CREDS: ${{ secrets.JIRA_INTEGRATION_TEST_CREDS }}
          KLAVIYO_TEST_CREDS: ${{ secrets.KLAVIYO_TEST_CREDS }}
          SOURCE_ASANA_TEST_CREDS: ${{ secrets.SOURCE_ASANA_TEST_CREDS }}
          LOOKER_INTEGRATION_TEST_CREDS: ${{ secrets.LOOKER_INTEGRATION_TEST_CREDS }}
          MAILCHIMP_TEST_CREDS: ${{ secrets.MAILCHIMP_TEST_CREDS }}
          MICROSOFT_TEAMS_TEST_CREDS: ${{ secrets.MICROSOFT_TEAMS_TEST_CREDS }}
          MIXPANEL_INTEGRATION_TEST_CREDS: ${{ secrets.MIXPANEL_INTEGRATION_TEST_CREDS }}
          MSSQL_RDS_TEST_CREDS: ${{ secrets.MSSQL_RDS_TEST_CREDS }}
          PAYPAL_TRANSACTION_CREDS: ${{ secrets.SOURCE_PAYPAL_TRANSACTION_CREDS }}
          POSTHOG_TEST_CREDS: ${{ secrets.POSTHOG_TEST_CREDS }}
          PIPEDRIVE_INTEGRATION_TESTS_CREDS: ${{ secrets.PIPEDRIVE_INTEGRATION_TESTS_CREDS }}
          RECHARGE_INTEGRATION_TEST_CREDS: ${{ secrets.RECHARGE_INTEGRATION_TEST_CREDS }}
          QUICKBOOKS_TEST_CREDS: ${{ secrets.QUICKBOOKS_TEST_CREDS }}
          SALESFORCE_INTEGRATION_TESTS_CREDS: ${{ secrets.SALESFORCE_INTEGRATION_TESTS_CREDS }}
          SENDGRID_INTEGRATION_TEST_CREDS: ${{ secrets.SENDGRID_INTEGRATION_TEST_CREDS }}
          SHOPIFY_INTEGRATION_TEST_CREDS: ${{ secrets.SHOPIFY_INTEGRATION_TEST_CREDS }}
          SLACK_TEST_CREDS: ${{ secrets.SLACK_TEST_CREDS }}
          SOURCE_OKTA_TEST_CREDS: ${{ secrets.SOURCE_OKTA_TEST_CREDS }}
          SOURCE_SLACK_TEST_CREDS: ${{ secrets.SOURCE_SLACK_TEST_CREDS }}
          SOURCE_US_CENSUS_TEST_CREDS: ${{ secrets.SOURCE_US_CENSUS_TEST_CREDS }}
          SMARTSHEETS_TEST_CREDS: ${{ secrets.SMARTSHEETS_TEST_CREDS }}
          SOURCE_SNAPCHAT_MARKETING_CREDS: ${{ secrets.SOURCE_SNAPCHAT_MARKETING_CREDS }}
          SNOWFLAKE_INTEGRATION_TEST_CREDS: ${{ secrets.SNOWFLAKE_INTEGRATION_TEST_CREDS }}
          SNOWFLAKE_S3_COPY_INTEGRATION_TEST_CREDS: ${{ secrets.SNOWFLAKE_S3_COPY_INTEGRATION_TEST_CREDS }}
          SNOWFLAKE_GCS_COPY_INTEGRATION_TEST_CREDS: ${{ secrets.SNOWFLAKE_GCS_COPY_INTEGRATION_TEST_CREDS }}
          SOURCE_SQUARE_CREDS: ${{ secrets.SOURCE_SQUARE_CREDS }}
          SOURCE_MARKETO_SINGER_INTEGRATION_TEST_CONFIG: ${{ secrets.SOURCE_MARKETO_SINGER_INTEGRATION_TEST_CONFIG }}
          SOURCE_RECURLY_INTEGRATION_TEST_CREDS: ${{ secrets.SOURCE_RECURLY_INTEGRATION_TEST_CREDS }}
          SOURCE_S3_TEST_CREDS: ${{ secrets.SOURCE_S3_TEST_CREDS }}
          SOURCE_SHORTIO_TEST_CREDS: ${{ secrets.SOURCE_SHORTIO_TEST_CREDS }}
          SOURCE_STRIPE_CREDS: ${{ secrets.SOURCE_STRIPE_CREDS }}
          STRIPE_INTEGRATION_CONNECTED_ACCOUNT_TEST_CREDS: ${{ secrets.STRIPE_INTEGRATION_CONNECTED_ACCOUNT_TEST_CREDS }}
          SURVEYMONKEY_TEST_CREDS: ${{ secrets.SURVEYMONKEY_TEST_CREDS }}
          TEMPO_INTEGRATION_TEST_CREDS: ${{ secrets.TEMPO_INTEGRATION_TEST_CREDS }}
          TRELLO_TEST_CREDS: ${{ secrets.TRELLO_TEST_CREDS }}
          TWILIO_TEST_CREDS: ${{ secrets.TWILIO_TEST_CREDS }}
          SOURCE_TYPEFORM_CREDS: ${{ secrets.SOURCE_TYPEFORM_CREDS }}
          ZENDESK_CHAT_INTEGRATION_TEST_CREDS: ${{ secrets.ZENDESK_CHAT_INTEGRATION_TEST_CREDS }}
          ZENDESK_SUNSHINE_TEST_CREDS: ${{ secrets.ZENDESK_SUNSHINE_TEST_CREDS }}
          ZENDESK_TALK_TEST_CREDS: ${{ secrets.ZENDESK_TALK_TEST_CREDS }}
          ZENDESK_SUPPORT_TEST_CREDS: ${{ secrets.ZENDESK_SUPPORT_TEST_CREDS }}
          ZOOM_INTEGRATION_TEST_CREDS: ${{ secrets.ZOOM_INTEGRATION_TEST_CREDS }}
          PLAID_INTEGRATION_TEST_CREDS: ${{ secrets.PLAID_INTEGRATION_TEST_CREDS }}
          DESTINATION_S3_INTEGRATION_TEST_CREDS: ${{ secrets.DESTINATION_S3_INTEGRATION_TEST_CREDS }}
          DESTINATION_AZURE_BLOB_CREDS: ${{ secrets.DESTINATION_AZURE_BLOB_CREDS }}
          DESTINATION_GCS_CREDS: ${{ secrets.DESTINATION_GCS_CREDS }}
          DESTINATION_DYNAMODB_TEST_CREDS: ${{ secrets.DESTINATION_DYNAMODB_TEST_CREDS }}
          APIFY_INTEGRATION_TEST_CREDS: ${{ secrets.APIFY_INTEGRATION_TEST_CREDS }}
          SOURCE_ZUORA_TEST_CREDS: ${{ secrets.SOURCE_ZUORA_TEST_CREDS }}
          SOURCE_BAMBOO_HR_CREDS: ${{ secrets.SOURCE_BAMBOO_HR_CREDS }}
<<<<<<< HEAD
          SOURCE_LINKEDIN_ADS_TEST_CREDS: ${{ secrets.SOURCE_LINKEDIN_ADS_TEST_CREDS }}
=======
          SOURCE_BIGCOMMERCE_CREDS: ${{ secrets.SOURCE_BIGCOMMERCE_CREDS }}
>>>>>>> 61842ed7
      - run: |
          ./tools/bin/ci_integration_test.sh ${{ github.event.inputs.connector }}
        name: test ${{ github.event.inputs.connector }}
        id: test
        env:
          ACTION_RUN_ID: ${{github.run_id}}
          # Oracle expects this variable to be set. Although usually present, this is not set by default on Github virtual runners.
          TZ: UTC
      - name: Archive test reports artifacts
        if: github.event.inputs.comment-id && failure()
        uses: actions/upload-artifact@v2
        with:
          name: test-reports
          path: |
            **/${{ github.event.inputs.connector }}/build/reports/tests/**/**
            **/${{ github.event.inputs.connector }}/acceptance_tests_logs/**
            **/normalization_test_output/**/dbt_output.log
            **/normalization_test_output/**/destination_output.log
            **/normalization_test_output/**/build/compiled/airbyte_utils/**
            **/normalization_test_output/**/build/run/airbyte_utils/**
            **/normalization_test_output/**/models/generated/**
      - name: Report Status
        if: github.ref == 'refs/heads/master' && always()
        run: ./tools/status/report.sh ${{ github.event.inputs.connector }} ${{github.repository}} ${{github.run_id}} ${{steps.test.outcome}}
        env:
          AWS_ACCESS_KEY_ID: ${{ secrets.STATUS_API_AWS_ACCESS_KEY_ID }}
          AWS_SECRET_ACCESS_KEY: ${{ secrets.STATUS_API_AWS_SECRET_ACCESS_KEY }}
          AWS_DEFAULT_REGION: "us-east-2"
      - name: Add Success Comment
        if: github.event.inputs.comment-id && success()
        uses: peter-evans/create-or-update-comment@v1
        with:
          comment-id: ${{ github.event.inputs.comment-id }}
          body: |
            > :white_check_mark: ${{github.event.inputs.connector}} https://github.com/${{github.repository}}/actions/runs/${{github.run_id}}
      - name: Add Failure Comment
        if: github.event.inputs.comment-id && failure()
        uses: peter-evans/create-or-update-comment@v1
        with:
          comment-id: ${{ github.event.inputs.comment-id }}
          body: |
            > :x: ${{github.event.inputs.connector}} https://github.com/${{github.repository}}/actions/runs/${{github.run_id}}
  # In case of self-hosted EC2 errors, remove this block.
  stop-test-runner:
    name: Stop Build EC2 Runner
    timeout-minutes: 10
    needs:
      - start-test-runner # required to get output from the start-runner job
      - integration-test # required to wait when the main job is done
    runs-on: ubuntu-latest
    if: ${{ always() }} # required to stop the runner even if the error happened in the previous jobs
    steps:
      - name: Configure AWS credentials
        uses: aws-actions/configure-aws-credentials@v1
        with:
          aws-access-key-id: ${{ secrets.SELF_RUNNER_AWS_ACCESS_KEY_ID }}
          aws-secret-access-key: ${{ secrets.SELF_RUNNER_AWS_SECRET_ACCESS_KEY }}
          aws-region: us-east-2
      - name: Stop EC2 runner
        uses: machulav/ec2-github-runner@v2
        with:
          mode: stop
          github-token: ${{ secrets.SELF_RUNNER_GITHUB_ACCESS_TOKEN }}
          label: ${{ needs.start-test-runner.outputs.label }}
          ec2-instance-id: ${{ needs.start-test-runner.outputs.ec2-instance-id }}<|MERGE_RESOLUTION|>--- conflicted
+++ resolved
@@ -162,11 +162,8 @@
           APIFY_INTEGRATION_TEST_CREDS: ${{ secrets.APIFY_INTEGRATION_TEST_CREDS }}
           SOURCE_ZUORA_TEST_CREDS: ${{ secrets.SOURCE_ZUORA_TEST_CREDS }}
           SOURCE_BAMBOO_HR_CREDS: ${{ secrets.SOURCE_BAMBOO_HR_CREDS }}
-<<<<<<< HEAD
           SOURCE_LINKEDIN_ADS_TEST_CREDS: ${{ secrets.SOURCE_LINKEDIN_ADS_TEST_CREDS }}
-=======
           SOURCE_BIGCOMMERCE_CREDS: ${{ secrets.SOURCE_BIGCOMMERCE_CREDS }}
->>>>>>> 61842ed7
       - run: |
           ./tools/bin/ci_integration_test.sh ${{ github.event.inputs.connector }}
         name: test ${{ github.event.inputs.connector }}
